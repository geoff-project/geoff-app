import gym
from PyQt5.QtCore import pyqtSignal, QObject, QRunnable, pyqtSlot
from numpy import ndarray
import numpy as np
from time import sleep


class AlgoSingleOptSignals(QObject):
    objetive_updated = pyqtSignal(ndarray, ndarray)
    optimisation_finished = pyqtSignal(bool)


class AlgoSingleBase(QRunnable):

    opt_params = {}
    opt_callback = None
    iteration_counter = 0
    iterations = []
    objectives = []
    signals = AlgoSingleOptSignals()

    def _env_callback(self, a):
        self.iteration_counter += 1
        self.iterations.append(self.iteration_counter)
        loss = self.env.compute_single_objective(a.copy())
        self.objectives.append(np.squeeze(loss))
        self.signals.objetive_updated.emit(
            np.array(self.iterations), np.array(self.objectives)
        )
        return loss

    def solve(self):
        self.iteration_counter = 0
        self.iterations = []
        self.objectives = []
<<<<<<< HEAD
        self.opt_callback(self._env_callback, **self.opt_params)
=======
        optimum = self.opt_callback(self._env_callback,**self.opt_params)
        self._env_callback(optimum)
>>>>>>> 75bcdf2e
        self.signals.optimisation_finished.emit(True)

    def update_opt_param(self, keyword, value):
        if keyword in self.opt_params:
            self.opt_params.update({keyword: value})

    @pyqtSlot()
    def run(self):
        self.solve()<|MERGE_RESOLUTION|>--- conflicted
+++ resolved
@@ -33,12 +33,8 @@
         self.iteration_counter = 0
         self.iterations = []
         self.objectives = []
-<<<<<<< HEAD
-        self.opt_callback(self._env_callback, **self.opt_params)
-=======
-        optimum = self.opt_callback(self._env_callback,**self.opt_params)
+        optimum = self.opt_callback(self._env_callback, **self.opt_params)
         self._env_callback(optimum)
->>>>>>> 75bcdf2e
         self.signals.optimisation_finished.emit(True)
 
     def update_opt_param(self, keyword, value):
