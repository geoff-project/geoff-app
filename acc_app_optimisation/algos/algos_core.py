from acc_app_optimisation.algos.algo_base import AlgoSingleBase
import gym
import numpy as np
import pybobyqa
from scipy.optimize import fmin_cobyla

class BobyQaAlgo(AlgoSingleBase):
    def __init__(self, env: gym.Env):
        super(AlgoSingleBase, self).__init__()
        self.env = env
        x_0 = env.get_initial_params()
<<<<<<< HEAD
        bounds_0 = (
            np.ones(env.optimization_space.shape[-1]) * (-1.0),
            np.ones(env.optimization_space.shape[-1]) * 1.0,
        )
        self.opt_params = {
            "x0": x_0,
            "bounds": bounds_0,
            "rhobeg": 1.0,
            "seek_global_minimum": False,
            "maxfun": 100,
            "rhoend": 0.1,
            "objfun_has_noise": False,
        }
        self.opt_callback = pybobyqa.solve


all_single_algos_dict = {"BOBYQA": BobyQaAlgo}
=======
        bounds_0 = (np.ones(env.optimization_space.shape[-1])*(-1.),np.ones(env.optimization_space.shape[-1])*1.)
        self.opt_params ={"x0":x_0,"bounds":bounds_0,"rhobeg":1.,"seek_global_minimum":False,"maxfun":100, "rhoend":0.05,"objfun_has_noise":False}
        self.opt_callback = lambda *args, **kwargs: pybobyqa.solve(*args, **kwargs).x


class CobylaAlgo(AlgoSingleBase):
    def constr1(self,x):
        return 1. -np.abs(x)

    def __init__(self,env:gym.Env):
        super(AlgoSingleBase, self).__init__()
        self.env = env
        x_0 = env.get_initial_params()
        bounds_0 = (np.ones(env.optimization_space.shape[-1])*(-1.),np.ones(env.optimization_space.shape[-1])*1.)
        self.opt_params ={"x0":x_0,"cons":[self.constr1],"rhobeg":1.,"maxfun":100, "rhoend":0.05}
        self.opt_callback = fmin_cobyla


all_single_algos_dict = {"BOBYQA":BobyQaAlgo,"COBYLA":CobylaAlgo}
>>>>>>> 75bcdf2e
<|MERGE_RESOLUTION|>--- conflicted
+++ resolved
@@ -4,12 +4,12 @@
 import pybobyqa
 from scipy.optimize import fmin_cobyla
 
+
 class BobyQaAlgo(AlgoSingleBase):
     def __init__(self, env: gym.Env):
         super(AlgoSingleBase, self).__init__()
         self.env = env
         x_0 = env.get_initial_params()
-<<<<<<< HEAD
         bounds_0 = (
             np.ones(env.optimization_space.shape[-1]) * (-1.0),
             np.ones(env.optimization_space.shape[-1]) * 1.0,
@@ -20,31 +20,32 @@
             "rhobeg": 1.0,
             "seek_global_minimum": False,
             "maxfun": 100,
-            "rhoend": 0.1,
+            "rhoend": 0.05,
             "objfun_has_noise": False,
         }
-        self.opt_callback = pybobyqa.solve
-
-
-all_single_algos_dict = {"BOBYQA": BobyQaAlgo}
-=======
-        bounds_0 = (np.ones(env.optimization_space.shape[-1])*(-1.),np.ones(env.optimization_space.shape[-1])*1.)
-        self.opt_params ={"x0":x_0,"bounds":bounds_0,"rhobeg":1.,"seek_global_minimum":False,"maxfun":100, "rhoend":0.05,"objfun_has_noise":False}
         self.opt_callback = lambda *args, **kwargs: pybobyqa.solve(*args, **kwargs).x
 
 
 class CobylaAlgo(AlgoSingleBase):
-    def constr1(self,x):
-        return 1. -np.abs(x)
+    def constr1(self, x):
+        return 1.0 - np.abs(x)
 
-    def __init__(self,env:gym.Env):
+    def __init__(self, env: gym.Env):
         super(AlgoSingleBase, self).__init__()
         self.env = env
         x_0 = env.get_initial_params()
-        bounds_0 = (np.ones(env.optimization_space.shape[-1])*(-1.),np.ones(env.optimization_space.shape[-1])*1.)
-        self.opt_params ={"x0":x_0,"cons":[self.constr1],"rhobeg":1.,"maxfun":100, "rhoend":0.05}
+        bounds_0 = (
+            np.ones(env.optimization_space.shape[-1]) * (-1.0),
+            np.ones(env.optimization_space.shape[-1]) * 1.0,
+        )
+        self.opt_params = {
+            "x0": x_0,
+            "cons": [self.constr1],
+            "rhobeg": 1.0,
+            "maxfun": 100,
+            "rhoend": 0.05,
+        }
         self.opt_callback = fmin_cobyla
 
 
-all_single_algos_dict = {"BOBYQA":BobyQaAlgo,"COBYLA":CobylaAlgo}
->>>>>>> 75bcdf2e
+all_single_algos_dict = {"BOBYQA": BobyQaAlgo, "COBYLA": CobylaAlgo}